--- conflicted
+++ resolved
@@ -3,12 +3,7 @@
 # These owners will be the default owners for everything in the
 # repo. Unless a later match takes precedence, these owners will be
 # requested for review when someone opens a pull request.
-<<<<<<< HEAD
 * @dav3r @felddy @jasonodoom @jsf9k @mcdonnnj @rapidray12 @schmelz1 @cdunn17 @aloftus23 @Matthew-Grayson @nickviola
-=======
-* @aloftus23 @cduhn17 @dav3r @DJensen94 @elr64 @felddy @jsf9k @mcdonnnj @schmelz-ctr @stewartl97
->>>>>>> 384b1783
-
 # These folks own any files in the .github directory at the root of
 # the repository and any of its subdirectories.
 /.github/ @dav3r @felddy @jasonodoom @jsf9k @mcdonnnj