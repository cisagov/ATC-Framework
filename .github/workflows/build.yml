--- conflicted
+++ resolved
@@ -43,13 +43,6 @@
           egress-policy: audit
       - id: setup-env
         uses: cisagov/setup-env-github-action@develop
-<<<<<<< HEAD
-      - uses: actions/checkout@v4
-      - id: setup-python
-        uses: actions/setup-python@v4
-        with:
-          python-version: "3.11"
-=======
       - uses: actions/checkout@v3
       - id: setup-python
         uses: actions/setup-python@v4
@@ -69,20 +62,12 @@
           # See here for more details:
           # https://docs.python.org/3/whatsnew/3.11.html#pyframeobject-3-11-hiding
           python-version: "3.10"
->>>>>>> 384b1783
       # We need the Go version and Go cache location for the actions/cache step,
       # so the Go installation must happen before that.
       - id: setup-go
         uses: actions/setup-go@v4
         with:
-<<<<<<< HEAD
-          # There is no expectation for actual Go code so we disable caching as
-          # it relies on the existence of a go.sum file.
-          cache: false
-          go-version: "1.20"
-=======
           go-version: "1.19"
->>>>>>> 384b1783
       - name: Lookup Go cache directory
         id: go-cache
         run: |
@@ -177,11 +162,6 @@
         if: env.RUN_TMATE
   test:
     name: test source - py${{ matrix.python-version }}
-<<<<<<< HEAD
-    needs:
-      - diagnostics
-=======
->>>>>>> 384b1783
     runs-on: ${{ matrix.os }}
     strategy:
       fail-fast: false
@@ -193,31 +173,17 @@
           - "3.8"
           - "3.9"
           - "3.10"
-<<<<<<< HEAD
-          - "3.11"
-          - "3.12"
-=======
           # Temporarily hold back support for Python 3.11 due to the version pin
           # for the PyMuPDF package. Pre-built wheels for Python 3.11 were not made
           # available until the 1.21.0 release and building the PyMuPDF package from
           # source proves problematic due to dependencies. Please see the following
           # issue for more information: https://github.com/cisagov/pe-reports/issues/441
           # - "3.11"
->>>>>>> 384b1783
         include:
           - os: ubuntu-20.04
             python-version: "3.6"
     steps:
-<<<<<<< HEAD
-      - id: harden-runner
-        name: Harden the runner
-        uses: step-security/harden-runner@v2
-        with:
-          egress-policy: audit
-      - uses: actions/checkout@v4
-=======
-      - uses: actions/checkout@v3
->>>>>>> 384b1783
+      - uses: actions/checkout@v3
       - id: setup-python
         uses: actions/setup-python@v4
         with:
@@ -264,21 +230,9 @@
   coveralls-finish:
     runs-on: ubuntu-latest
     needs:
-<<<<<<< HEAD
-      - diagnostics
       - test
     steps:
-      - id: harden-runner
-        name: Harden the runner
-        uses: step-security/harden-runner@v2
-        with:
-          egress-policy: audit
-      - uses: actions/checkout@v4
-=======
-      - test
-    steps:
-      - uses: actions/checkout@v3
->>>>>>> 384b1783
+      - uses: actions/checkout@v3
       - id: setup-python
         uses: actions/setup-python@v4
         with:
@@ -317,10 +271,6 @@
   build:
     name: build wheel - py${{ matrix.python-version }}
     needs:
-<<<<<<< HEAD
-      - diagnostics
-=======
->>>>>>> 384b1783
       - lint
       - test
     runs-on: ${{ matrix.os }}
@@ -334,31 +284,17 @@
           - "3.8"
           - "3.9"
           - "3.10"
-<<<<<<< HEAD
-          - "3.11"
-          - "3.12"
-=======
           # Temporarily hold back support for Python 3.11 due to the version pin
           # for the PyMuPDF package. Pre-built wheels for Python 3.11 were not made
           # available until the 1.21.0 release and building the PyMuPDF package from
           # source proves problematic due to dependencies. Please see the following
           # issue for more information: https://github.com/cisagov/pe-reports/issues/441
           # - "3.11"
->>>>>>> 384b1783
         include:
           - os: ubuntu-20.04
             python-version: "3.6"
     steps:
-<<<<<<< HEAD
-      - id: harden-runner
-        name: Harden the runner
-        uses: step-security/harden-runner@v2
-        with:
-          egress-policy: audit
-      - uses: actions/checkout@v4
-=======
-      - uses: actions/checkout@v3
->>>>>>> 384b1783
+      - uses: actions/checkout@v3
       - id: setup-python
         uses: actions/setup-python@v4
         with:
@@ -377,14 +313,11 @@
             ${{ hashFiles('setup.py') }}"
           restore-keys: |
             ${{ env.BASE_CACHE_KEY }}
-<<<<<<< HEAD
-=======
       # Install some necessary packages for building wheels
       - uses: awalsh128/cache-apt-pkgs-action@latest
         with:
           packages: libmupdf-dev
           version: 1.3.0
->>>>>>> 384b1783
       - name: Install build dependencies
         run: |
           python -m pip install --upgrade pip setuptools wheel
@@ -402,10 +335,6 @@
   test-build:
     name: test built wheel - py${{ matrix.python-version }}
     needs:
-<<<<<<< HEAD
-      - diagnostics
-=======
->>>>>>> 384b1783
       - build
     runs-on: ${{ matrix.os }}
     strategy:
@@ -418,31 +347,17 @@
           - "3.8"
           - "3.9"
           - "3.10"
-<<<<<<< HEAD
-          - "3.11"
-          - "3.12"
-=======
           # Temporarily hold back support for Python 3.11 due to the version pin
           # for the PyMuPDF package. Pre-built wheels for Python 3.11 were not made
           # available until the 1.21.0 release and building the PyMuPDF package from
           # source proves problematic due to dependencies. Please see the following
           # issue for more information: https://github.com/cisagov/pe-reports/issues/441
           # - "3.11"
->>>>>>> 384b1783
         include:
           - os: ubuntu-20.04
             python-version: "3.6"
     steps:
-<<<<<<< HEAD
-      - id: harden-runner
-        name: Harden the runner
-        uses: step-security/harden-runner@v2
-        with:
-          egress-policy: audit
-      - uses: actions/checkout@v4
-=======
-      - uses: actions/checkout@v3
->>>>>>> 384b1783
+      - uses: actions/checkout@v3
       - id: setup-python
         uses: actions/setup-python@v4
         with:
