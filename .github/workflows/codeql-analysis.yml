--- conflicted
+++ resolved
@@ -63,11 +63,7 @@
           egress-policy: audit
 
       - name: Checkout repository
-<<<<<<< HEAD
-        uses: actions/checkout@v4
-=======
         uses: actions/checkout@v3
->>>>>>> 384b1783
 
       # Initializes the CodeQL tools for scanning.
       - name: Initialize CodeQL
