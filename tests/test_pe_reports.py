"""File to be used to create test for pe-reports."""

# Standard Python Libraries
import logging
import sys
from unittest.mock import patch

# Third-Party Libraries
import pytest

# cisagov Libraries
<<<<<<< HEAD
from pe_reports import app as flask_app
=======
>>>>>>> ee68ece6
import pe_reports.data.db_query
import pe_reports.report_generator

log_levels = (
    "debug",
    "info",
    "warning",
    "error",
    "critical",
)


PROJECT_VERSION = pe_reports.__version__


# TODO: Replace current dummy test with useful tests
# Issue - https://github.com/cisagov/pe-reports/issues/3#issue-909531010


def test_reports_stdout_version(capsys):
    """Verify that version string sent to stdout agrees with the module version."""
    with pytest.raises(SystemExit):
        with patch.object(sys, "argv", ["bogus", "--version"]):
            pe_reports.report_generator.main()
    captured = capsys.readouterr()
    assert (
        captured.out == f"{PROJECT_VERSION}\n"
    ), "standard output by '--version' should agree with module.__version__"


def test_reports_running_as_module(capsys):
    """Verify that the __main__.py file loads correctly."""
    with pytest.raises(SystemExit):
        with patch.object(sys, "argv", ["bogus", "--version"]):
            # F401 is a "Module imported but unused" warning. This import
            # emulates how this project would be run as a module. The only thing
            # being done by __main__ is importing the main entrypoint of the
            # package and running it, so there is nothing to use from this
            # import. As a result, we can safely ignore this warning.
            # cisagov Libraries
            import pe_reports.__main__  # noqa: F401
    captured = capsys.readouterr()
    assert (
        captured.out == f"{PROJECT_VERSION}\n"
    ), "standard output by '--version' should agree with module.__version__"


@pytest.mark.parametrize("level", log_levels)
def test_reports_log_levels(level):
    """Validate commandline log-level arguments."""
    with patch.object(
        sys,
        "argv",
        [
            "pe-reports",
            "2021-01-01",
            "output/",
            f"--log-level={level}",
        ],
    ):
        with patch.object(logging.root, "handlers", []):
            assert (
                logging.root.hasHandlers() is False
            ), "root logger should not have handlers yet"
            return_code = None
            try:
                pe_reports.report_generator.main()
            except SystemExit as sys_exit:
                return_code = sys_exit.code
            assert (
                logging.root.hasHandlers() is True
            ), "root logger should now have a handler"
            assert (
                logging.getLevelName(logging.root.getEffectiveLevel()) == level.upper()
            ), f"root logger level should be set to {level.upper()}"
            assert return_code is None, "main() should return success"


def test_reports_bad_log_level():
    """Validate bad log-level argument returns error."""
    with patch.object(
        sys,
        "argv",
        [
            "pe-reports",
            "2021-01-01",
            "output/",
            "--log-level=emergency",
        ],
    ):
        return_code = None
        try:
            pe_reports.report_generator.main()
        except SystemExit as sys_exit:
            return_code = sys_exit.code
        assert return_code == 1, "main() should exit with error"


@pytest.fixture
def client():
    """Create client to test flask application."""
    flask_app.config.update({"TESTING": True})

    with flask_app.test_client() as client:
        yield client


def test_home_page(client):
    """Test flask home.html."""
    resp = client.get("/")
    assert resp.status_code == 200


def test_stakeholder_page(client):
    """Test flask home_stakeholder.html."""
    resp = client.get("/stakeholder")
    assert resp.status_code == 200<|MERGE_RESOLUTION|>--- conflicted
+++ resolved
@@ -9,10 +9,8 @@
 import pytest
 
 # cisagov Libraries
-<<<<<<< HEAD
+
 from pe_reports import app as flask_app
-=======
->>>>>>> ee68ece6
 import pe_reports.data.db_query
 import pe_reports.report_generator
 
