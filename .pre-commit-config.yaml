---
default_language_version:
  # force all unspecified python hooks to run python3
  python: python3

repos:
  - repo: https://github.com/pre-commit/pre-commit-hooks
    rev: v4.4.0
    hooks:
      - id: check-case-conflict
      - id: check-executables-have-shebangs
      - id: check-json
      - id: check-merge-conflict
      - id: check-toml
      - id: check-xml
      - id: debug-statements
      - id: detect-aws-credentials
        args:
          - --allow-missing-credentials
      - id: detect-private-key
      - id: end-of-file-fixer
        exclude: files/(issue|motd)
      - id: mixed-line-ending
        args:
          - --fix=lf
      - id: pretty-format-json
        args:
          - --autofix
      - id: requirements-txt-fixer
      - id: trailing-whitespace

  # Text file hooks
  - repo: https://github.com/igorshubovych/markdownlint-cli
<<<<<<< HEAD
    rev: v0.36.0
=======
    rev: v0.33.0
>>>>>>> 384b1783
    hooks:
      - id: markdownlint
        args:
          - --config=.mdl_config.yaml
  - repo: https://github.com/pre-commit/mirrors-prettier
<<<<<<< HEAD
    rev: v3.0.3
    hooks:
      - id: prettier
  - repo: https://github.com/adrienverge/yamllint
    rev: v1.32.0
=======
    rev: v3.0.0-alpha.6
    hooks:
      - id: prettier
  - repo: https://github.com/adrienverge/yamllint
    rev: v1.30.0
>>>>>>> 384b1783
    hooks:
      - id: yamllint
        args:
          - --strict

  # GitHub Actions hooks
  - repo: https://github.com/python-jsonschema/check-jsonschema
<<<<<<< HEAD
    rev: 0.26.3
=======
    rev: 0.22.0
>>>>>>> 384b1783
    hooks:
      - id: check-github-actions
      - id: check-github-workflows

  # pre-commit hooks
  - repo: https://github.com/pre-commit/pre-commit
<<<<<<< HEAD
    rev: v3.4.0
=======
    rev: v3.2.1
>>>>>>> 384b1783
    hooks:
      - id: validate_manifest

  # Go hooks
  - repo: https://github.com/TekWizely/pre-commit-golang
    rev: v1.0.0-rc.1
    hooks:
      # Style Checkers
      - id: go-critic
      # StaticCheck
      - id: go-staticcheck-repo-mod
      # Go Build
      - id: go-build-repo-mod
      # Go Mod Tidy
      - id: go-mod-tidy-repo
      # Go Test
      - id: go-test-repo-mod
      # Go Vet
      - id: go-vet-repo-mod
      # GoSec
      - id: go-sec-repo-mod

  # Nix hooks
  - repo: https://github.com/nix-community/nixpkgs-fmt
    rev: v1.3.0
    hooks:
      - id: nixpkgs-fmt

  # Shell script hooks
  - repo: https://github.com/cisagov/pre-commit-shfmt
    rev: v0.0.2
    hooks:
      - id: shfmt
        args:
          # Indent by two spaces
          - -i
          - '2'
          # Binary operators may start a line
          - -bn
          # Switch cases are indented
          - -ci
          # Redirect operators are followed by a space
          - -sr
  - repo: https://github.com/detailyang/pre-commit-shell
    rev: 1.0.5
    hooks:
      - id: shell-lint

  # Python hooks
  # Run bandit on the "tests" tree with a configuration
  - repo: https://github.com/PyCQA/bandit
    rev: 1.7.5
    hooks:
      - id: bandit
        name: bandit (tests tree)
        files: tests
        args:
          - --config=.bandit.yml
  # Run bandit on everything except the "tests" tree
  - repo: https://github.com/PyCQA/bandit
<<<<<<< HEAD
    rev: 1.7.5
=======
    rev: 1.7.4
>>>>>>> 384b1783
    hooks:
      - id: bandit
        name: bandit (everything else)
        exclude: tests
<<<<<<< HEAD
  - repo: https://github.com/psf/black-pre-commit-mirror
    rev: 23.9.1
    hooks:
      - id: black
  - repo: https://github.com/PyCQA/flake8
    rev: 6.1.0
=======
  - repo: https://github.com/psf/black
    rev: 23.1.0
    hooks:
      - id: black
  - repo: https://github.com/PyCQA/flake8
    rev: 6.0.0
>>>>>>> 384b1783
    hooks:
      - id: flake8
        additional_dependencies:
          - flake8-docstrings
  - repo: https://github.com/PyCQA/isort
    rev: 5.12.0
    hooks:
      - id: isort
  - repo: https://github.com/pre-commit/mirrors-mypy
<<<<<<< HEAD
    rev: v1.5.1
=======
    rev: v1.1.1
>>>>>>> 384b1783
    hooks:
      - id: mypy
        additional_dependencies:
          - boto3-stubs
          - celery-types
          - pandas-stubs
          - types-chevron
          - types-colorama
          - types-docopt
          - types-Flask-Migrate
          - types-psycopg2
          - types-Pygments
          - types-pyOpenSSL
          - types-PyYAML
          - types-redis
          - types-requests
          - types-retry
          - types-setuptools
          - types-python-dateutil==2.8.19
  - repo: https://github.com/asottile/pyupgrade
<<<<<<< HEAD
    rev: v3.10.1
=======
    rev: v3.3.1
>>>>>>> 384b1783
    hooks:
      - id: pyupgrade

  # Ansible hooks
<<<<<<< HEAD
  - repo: https://github.com/ansible/ansible-lint
    rev: v6.19.0
=======
  - repo: https://github.com/ansible-community/ansible-lint
    rev: v6.17.2
>>>>>>> 384b1783
    hooks:
      - id: ansible-lint
      # files: molecule/default/playbook.yml

  # Terraform hooks
  - repo: https://github.com/antonbabenko/pre-commit-terraform
<<<<<<< HEAD
    rev: v1.83.2
=======
    rev: v1.77.1
>>>>>>> 384b1783
    hooks:
      - id: terraform_fmt
      - id: terraform_validate

  # Docker hooks
  - repo: https://github.com/IamTheFij/docker-pre-commit
<<<<<<< HEAD
    rev: v3.0.1
=======
    rev: v2.1.1
>>>>>>> 384b1783
    hooks:
      - id: docker-compose-check

  # Packer hooks
  - repo: https://github.com/cisagov/pre-commit-packer
    rev: v0.0.2
    hooks:
      - id: packer_validate
      - id: packer_fmt<|MERGE_RESOLUTION|>--- conflicted
+++ resolved
@@ -31,29 +31,17 @@
 
   # Text file hooks
   - repo: https://github.com/igorshubovych/markdownlint-cli
-<<<<<<< HEAD
     rev: v0.36.0
-=======
-    rev: v0.33.0
->>>>>>> 384b1783
     hooks:
       - id: markdownlint
         args:
           - --config=.mdl_config.yaml
   - repo: https://github.com/pre-commit/mirrors-prettier
-<<<<<<< HEAD
     rev: v3.0.3
     hooks:
       - id: prettier
   - repo: https://github.com/adrienverge/yamllint
     rev: v1.32.0
-=======
-    rev: v3.0.0-alpha.6
-    hooks:
-      - id: prettier
-  - repo: https://github.com/adrienverge/yamllint
-    rev: v1.30.0
->>>>>>> 384b1783
     hooks:
       - id: yamllint
         args:
@@ -61,22 +49,14 @@
 
   # GitHub Actions hooks
   - repo: https://github.com/python-jsonschema/check-jsonschema
-<<<<<<< HEAD
     rev: 0.26.3
-=======
-    rev: 0.22.0
->>>>>>> 384b1783
     hooks:
       - id: check-github-actions
       - id: check-github-workflows
 
   # pre-commit hooks
   - repo: https://github.com/pre-commit/pre-commit
-<<<<<<< HEAD
     rev: v3.4.0
-=======
-    rev: v3.2.1
->>>>>>> 384b1783
     hooks:
       - id: validate_manifest
 
@@ -137,30 +117,17 @@
           - --config=.bandit.yml
   # Run bandit on everything except the "tests" tree
   - repo: https://github.com/PyCQA/bandit
-<<<<<<< HEAD
     rev: 1.7.5
-=======
-    rev: 1.7.4
->>>>>>> 384b1783
     hooks:
       - id: bandit
         name: bandit (everything else)
         exclude: tests
-<<<<<<< HEAD
   - repo: https://github.com/psf/black-pre-commit-mirror
     rev: 23.9.1
     hooks:
       - id: black
   - repo: https://github.com/PyCQA/flake8
     rev: 6.1.0
-=======
-  - repo: https://github.com/psf/black
-    rev: 23.1.0
-    hooks:
-      - id: black
-  - repo: https://github.com/PyCQA/flake8
-    rev: 6.0.0
->>>>>>> 384b1783
     hooks:
       - id: flake8
         additional_dependencies:
@@ -170,11 +137,7 @@
     hooks:
       - id: isort
   - repo: https://github.com/pre-commit/mirrors-mypy
-<<<<<<< HEAD
     rev: v1.5.1
-=======
-    rev: v1.1.1
->>>>>>> 384b1783
     hooks:
       - id: mypy
         additional_dependencies:
@@ -195,44 +158,27 @@
           - types-setuptools
           - types-python-dateutil==2.8.19
   - repo: https://github.com/asottile/pyupgrade
-<<<<<<< HEAD
     rev: v3.10.1
-=======
-    rev: v3.3.1
->>>>>>> 384b1783
     hooks:
       - id: pyupgrade
 
   # Ansible hooks
-<<<<<<< HEAD
   - repo: https://github.com/ansible/ansible-lint
     rev: v6.19.0
-=======
-  - repo: https://github.com/ansible-community/ansible-lint
-    rev: v6.17.2
->>>>>>> 384b1783
     hooks:
       - id: ansible-lint
       # files: molecule/default/playbook.yml
 
   # Terraform hooks
   - repo: https://github.com/antonbabenko/pre-commit-terraform
-<<<<<<< HEAD
     rev: v1.83.2
-=======
-    rev: v1.77.1
->>>>>>> 384b1783
     hooks:
       - id: terraform_fmt
       - id: terraform_validate
 
   # Docker hooks
   - repo: https://github.com/IamTheFij/docker-pre-commit
-<<<<<<< HEAD
     rev: v3.0.1
-=======
-    rev: v2.1.1
->>>>>>> 384b1783
     hooks:
       - id: docker-compose-check
 
