--- conflicted
+++ resolved
@@ -102,11 +102,7 @@
                                     orgs in the pe database. Orgs in the list must match the
                                     IDs in the cyhy-db. E.g. DHS,DHS_ICE,DOC
                                     [default: all]
-<<<<<<< HEAD
-  -csg --cybersix-methods=METHODS   A comma-seperated list of cybersixgill methods.
-=======
   -csg --cybersix-methods=METHODS   A comma-separated list of cybersixgill methods.
->>>>>>> 82c7a616
                                     If not specified, all will run. Valid values are "alerts",
                                     "credentials", "mentions", "topCVEs". E.g. alerts,mentions.
                                     [default: all]
