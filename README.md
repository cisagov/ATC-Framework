# Posture & Exposure Reports (P&E Reports) #

[![GitHub Build Status](https://github.com/cisagov/pe-reports/workflows/build/badge.svg)](https://github.com/cisagov/pe-reports/actions)
[![Coverage Status](https://coveralls.io/repos/github/cisagov/pe-reports/badge.svg?branch=develop)](https://coveralls.io/github/cisagov/pe-reports?branch=develop)
[![Total alerts](https://img.shields.io/lgtm/alerts/g/cisagov/pe-reports.svg?logo=lgtm&logoWidth=18)](https://lgtm.com/projects/g/cisagov/pe-reports/alerts/)
[![Language grade: Python](https://img.shields.io/lgtm/grade/python/g/cisagov/pe-reports.svg?logo=lgtm&logoWidth=18)](https://lgtm.com/projects/g/cisagov/pe-reports/context:python)
[![Known Vulnerabilities](https://snyk.io/test/github/cisagov/pe-reports/develop/badge.svg)](https://snyk.io/test/github/cisagov/pe-reports)

This package is used to generate and deliver CISA Posture & Exposure Reports
(P&E Reports). Reports are delivered by email and include an encrypted PDF
attachment with a series of embedded raw-data files of the collected materials.
The reports are delivered in a two step process. First the `pe_reports` module
collects the raw data and creates the encrypted PDFs. The `pe_mailer` then
securely delivers the content.

Topics of interest include *Exposed Credentials, Domain Masquerading, Malware,
Inferred Vulnerabilities and the Dark Web*. The data collected for the reports
is gathered on the 1st and 15th of each month.

## Requirements ##

- [Python Environment](CONTRIBUTING.md#creating-the-python-virtual-environment)

- [cisagov MongoDB](https://github.com/cisagov/mongo-db-from-config)

- [cisagov AWS SES](https://github.com/cisagov/cool-dns-cyber.dhs.gov)

## Installation ##

- `git clone https://github.com/cisagov/pe-reports.git`

- `pip install -e .`

## Create P&E Reports ##

- Configure [cisagov MongoDB connection](https://github.com/cisagov/mongo-db-from-config)

```console
Usage:
  pe-reports REPORT_DATE DATA_DIRECTORY OUTPUT_DIRECTORY [--log-level=LEVEL]

Arguments:
  REPORT_DATE                   Date of the report, format YYYY-MM-DD.
  OUTPUT_DIRECTORY              The directory where the final PDF reports should be saved.
Options:
  -h --help                     Show this message.
  -v --version                  Show version information.
  --log-level=LEVEL             If specified, then the log level will be set to
                                the specified value.  Valid values are "debug", "info",
                                "warning", "error", and "critical". [default: info]
```

## Deliver P&E Reports ##

- Configure [cisagov MongoDB connection](https://github.com/cisagov/mongo-db-from-config)

- Load an AWS profile that assumes [this role](https://github.com/cisagov/cool-dns-cyber.dhs.gov/blob/develop/sessendemail_rolerole.tf#L33-L39)

```console
Usage:
  pe-mailer [--pe-report-dir=DIRECTORY] [--db-creds-file=FILENAME] [--log-level=LEVEL]

Arguments:
  -p --pe-report-dir=DIRECTORY  Directory containing the pe-reports output.
  -c --db-creds-file=FILENAME   A YAML file containing the Cyber
                                Hygiene database credentials.
                                [default: /secrets/database_creds.yml]
Options:
  -h --help                     Show this message.
  -v --version                  Show version information.
  -s --summary-to=EMAILS        A comma-separated list of email addresses
                                to which the summary statistics should be
                                sent at the end of the run.  If not
                                specified then no summary will be sent.
  -t --test_emails=EMAILS       A comma-separated list of email addresses
                                to which to test email send process. If not
                                specified then no test will be sent.
  -l --log-level=LEVEL          If specified, then the log level will be set to
                                the specified value.  Valid values are "debug", "info",
                                "warning", "error", and "critical". [default: info]
```

<<<<<<< HEAD
## Database backup/restore ##

Follow the instructions below to backup the P&E database instance and restore locally.

In the P&E database environment:

- Add output path to: ./pe-reports/src/pe_reports/pe_db/pg_backup.sh
- Open terminal and run:
```bash ./pe-reports/src/pe_reports/pe_db/pg_backup.sh```
- Export resulting .zip file

In your local environment:

- Pull the latest repository
- Add path to the backup files: ./pe-reports/src/pe_reports/pe_db/pg_restore.sh
- Start local postgres
- Run:
```bash ./pe-reports/src/pe_reports/pe_db/pg_restore.sh```
=======
## Collect P&E Source Data ##

- Add database and data source credentials to src/pe_reports/data/config.ini

```console
Usage:
  pe-source DATA_SOURCE [--log-level=LEVEL] [--orgs=ORG_LIST] [--cybersix-methods=METHODS]

Arguments:
  DATA_SOURCE                       Source to collect data from. Valid values are "cybersixgill",
                                    "dnstwist", "hibp", and "shodan".
Options:
  -h --help                         Show this message.
  -v --version                      Show version information.
  -l --log-level=LEVEL              If specified, then the log level will be set to
                                    the specified value.  Valid values are "debug", "info",
                                    "warning", "error", and "critical". [default: info]
  -o --orgs=ORG_LIST                A comma-separated list of orgs to collect data for.
                                    If not specified, data will be collected for all
                                    orgs in the pe database. Orgs in the list must match the
                                    IDs in the cyhy-db. E.g. DHS,DHS_ICE,DOC
                                    [default: all]
  -csg --cybersix-methods=METHODS   A comma-separated list of cybersixgill methods.
                                    If not specified, all will run. Valid values are "alerts",
                                    "credentials", "mentions", "topCVEs". E.g. alerts,mentions.
                                    [default: all]
```
>>>>>>> 7b1fb838

## Contributing ##

We welcome contributions!  Please see [`CONTRIBUTING.md`](CONTRIBUTING.md) for details.

## License ##

This project is in the worldwide [public domain](LICENSE).

This project is in the public domain within the United States, and copyright
and related rights in the work worldwide are waived through the
[CC0 1.0 Universal public domain dedication](https://creativecommons.org/publicdomain/zero/1.0/).

All contributions to this project will be released under the CC0 dedication.
By submitting a pull request, you are agreeing to comply with this waiver
of copyright interest.<|MERGE_RESOLUTION|>--- conflicted
+++ resolved
@@ -80,7 +80,6 @@
                                 "warning", "error", and "critical". [default: info]
 ```
 
-<<<<<<< HEAD
 ## Database backup/restore ##
 
 Follow the instructions below to backup the P&E database instance and restore locally.
@@ -99,7 +98,7 @@
 - Start local postgres
 - Run:
 ```bash ./pe-reports/src/pe_reports/pe_db/pg_restore.sh```
-=======
+
 ## Collect P&E Source Data ##
 
 - Add database and data source credentials to src/pe_reports/data/config.ini
@@ -127,7 +126,6 @@
                                     "credentials", "mentions", "topCVEs". E.g. alerts,mentions.
                                     [default: all]
 ```
->>>>>>> 7b1fb838
 
 ## Contributing ##
 
