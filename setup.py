"""
This is the setup module for the pe-reports project.

Based on:

- https://packaging.python.org/distributing/
- https://github.com/pypa/sampleproject/blob/master/setup.py
- https://blog.ionelmc.ro/2014/05/25/python-packaging/#the-structure
"""

# Standard Python Libraries
import codecs
from glob import glob
from os.path import abspath, basename, dirname, join, splitext

# Third-Party Libraries
from setuptools import find_packages, setup


def readme():
    """Read in and return the contents of the project's README.md file."""
    with open("README.md", encoding="utf-8") as f:
        return f.read()


# Below two methods were pulled from:
# https://packaging.python.org/guides/single-sourcing-package-version/
def read(rel_path):
    """Open a file for reading from a given relative path."""
    here = abspath(dirname(__file__))
    with codecs.open(join(here, rel_path), "r") as fp:
        return fp.read()


def get_version(version_file):
    """Extract a version number from the given file path."""
    for line in read(version_file).splitlines():
        if line.startswith("__version__"):
            delim = '"' if '"' in line else "'"
            return line.split(delim)[1]
    raise RuntimeError("Unable to find version string.")


setup(
    name="pe_reports",
    # Versions should comply with PEP440
    version=get_version("src/pe_reports/_version.py"),
    description="Posture and Exposure Reports library",
    long_description=readme(),
    long_description_content_type="text/markdown",
    # Landing page for CISA's cybersecurity mission
    url="https://www.cisa.gov/cybersecurity",
    # Additional URLs for this project per
    # https://packaging.python.org/guides/distributing-packages-using-setuptools/#project-urls
    project_urls={
        "Source": "https://github.com/cisagov/pe-reports",
        "Tracker": "https://github.com/cisagov/pe-reports/issues",
    },
    # Author details
    author="Cybersecurity and Infrastructure Security Agency",
    author_email="github@cisa.dhs.gov",
    license="License :: CC0 1.0 Universal (CC0 1.0) Public Domain Dedication",
    # See https://pypi.python.org/pypi?%3Aaction=list_classifiers
    classifiers=[
        # How mature is this project? Common values are
        #   3 - Alpha
        #   4 - Beta
        #   5 - Production/Stable
        "Development Status :: 3 - Alpha",
        # Indicate who your project is intended for
        "Intended Audience :: Developers",
        # Pick your license as you wish (should match "license" above)
        "License :: CC0 1.0 Universal (CC0 1.0) Public Domain Dedication",
        # Specify the Python versions you support here. In particular, ensure
        # that you indicate whether you support Python 2, Python 3 or both.
        "Programming Language :: Python :: 3",
        "Programming Language :: Python :: 3.6",
        "Programming Language :: Python :: 3.7",
        "Programming Language :: Python :: 3.8",
        "Programming Language :: Python :: 3.9",
    ],
    python_requires=">=3.6",
    # What does your project relate to?
    keywords="posture and exposure report",
    packages=find_packages(where="src"),
    package_dir={"": "src"},
    package_data={
        "pe_mailer": ["data/*"],
        "pe_reports": ["data/shell/*.pptx", "data/*.ini"],
<<<<<<< HEAD
        "pe_source": ["data/*"],
=======
        "pe_source": ["data/*", "data/shodan/*", "data/sixgill/*", "data/pe_db/*"],
>>>>>>> debadb08
    },
    py_modules=[splitext(basename(path))[0] for path in glob("src/*.py")],
    include_package_data=True,
    install_requires=[
        "boto3 == 1.21.10",
        "botocore == 1.24.10",
        "chevron == 0.14.0",
        "docopt == 0.6.2",
        "glob2 == 0.7",
        "importlib-resources == 5.4.0",
        "matplotlib == 3.3.4",
        "mongo-db-from-config@http://github.com/cisagov/mongo-db-from-config/tarball/develop",
        "openpyxl == 3.0.9",
        "pandas == 1.1.5",
        "psycopg2 == 2.9.3",
        "psycopg2-binary == 2.9.3",
        "pymongo == 4.0.1",
        "pymupdf == 1.19.0",
        "pytest-cov == 3.0.0",
        "python-pptx == 0.6.21",
        "pyyaml == 6.0",
        "reportlab == 3.6.6",
        "schema == 0.7.5",
        "setuptools == 58.1.0",
<<<<<<< HEAD
=======
        "shodan ==1.27.0",
>>>>>>> debadb08
        "types-PyYAML == 6.0.4",
        "xhtml2pdf == 0.2.5",
    ],
    extras_require={
        "test": [
            "coverage",
            # coveralls 1.11.0 added a service number for calls from
            # GitHub Actions. This caused a regression which resulted in a 422
            # response from the coveralls API with the message:
            # Unprocessable Entity for url: https://coveralls.io/api/v1/jobs
            # 1.11.1 fixed this issue, but to ensure expected behavior we'll pin
            # to never grab the regression version.
            "coveralls != 1.11.0",
            "pre-commit",
            "pytest-cov",
            "pytest",
        ]
    },
    # Conveniently allows one to run the CLI tool as `pe-reports` or 'pe-mailer'
    entry_points={
        "console_scripts": [
            "pe-mailer = pe_mailer.email_reports:main",
            "pe-reports = pe_reports.report_generator:main",
            "pe-source = pe_source.pe_scripts:main",
        ]
    },
)<|MERGE_RESOLUTION|>--- conflicted
+++ resolved
@@ -87,11 +87,7 @@
     package_data={
         "pe_mailer": ["data/*"],
         "pe_reports": ["data/shell/*.pptx", "data/*.ini"],
-<<<<<<< HEAD
-        "pe_source": ["data/*"],
-=======
         "pe_source": ["data/*", "data/shodan/*", "data/sixgill/*", "data/pe_db/*"],
->>>>>>> debadb08
     },
     py_modules=[splitext(basename(path))[0] for path in glob("src/*.py")],
     include_package_data=True,
@@ -116,10 +112,7 @@
         "reportlab == 3.6.6",
         "schema == 0.7.5",
         "setuptools == 58.1.0",
-<<<<<<< HEAD
-=======
         "shodan ==1.27.0",
->>>>>>> debadb08
         "types-PyYAML == 6.0.4",
         "xhtml2pdf == 0.2.5",
     ],
