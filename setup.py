"""
This is the setup module for the pe-reports project.

Based on:

- https://packaging.python.org/distributing/
- https://github.com/pypa/sampleproject/blob/master/setup.py
- https://blog.ionelmc.ro/2014/05/25/python-packaging/#the-structure
"""

# Standard Python Libraries
import codecs
from glob import glob
from os.path import abspath, basename, dirname, join, splitext

# Third-Party Libraries
from setuptools import find_packages, setup


def readme():
    """Read in and return the contents of the project's README.md file."""
    with open("README.md", encoding="utf-8") as f:
        return f.read()


# Below two methods were pulled from:
# https://packaging.python.org/guides/single-sourcing-package-version/
def read(rel_path):
    """Open a file for reading from a given relative path."""
    here = abspath(dirname(__file__))
    with codecs.open(join(here, rel_path), "r") as fp:
        return fp.read()


def get_version(version_file):
    """Extract a version number from the given file path."""
    for line in read(version_file).splitlines():
        if line.startswith("__version__"):
            delim = '"' if '"' in line else "'"
            return line.split(delim)[1]
    raise RuntimeError("Unable to find version string.")


setup(
    name="pe_reports",
    # Versions should comply with PEP440
    version=get_version("src/pe_reports/_version.py"),
    description="Posture and Exposure Reports library",
    long_description=readme(),
    long_description_content_type="text/markdown",
    # Landing page for CISA's cybersecurity mission
    url="https://www.cisa.gov/cybersecurity",
    # Additional URLs for this project per
    # https://packaging.python.org/guides/distributing-packages-using-setuptools/#project-urls
    project_urls={
        "Source": "https://github.com/cisagov/pe-reports",
        "Tracker": "https://github.com/cisagov/pe-reports/issues",
    },
    # Author details
    author="Cybersecurity and Infrastructure Security Agency",
    author_email="github@cisa.dhs.gov",
    license="License :: CC0 1.0 Universal (CC0 1.0) Public Domain Dedication",
    # See https://pypi.python.org/pypi?%3Aaction=list_classifiers
    classifiers=[
        # How mature is this project? Common values are
        #   3 - Alpha
        #   4 - Beta
        #   5 - Production/Stable
        "Development Status :: 3 - Alpha",
        # Indicate who your project is intended for
        "Intended Audience :: Developers",
        # Pick your license as you wish (should match "license" above)
        "License :: CC0 1.0 Universal (CC0 1.0) Public Domain Dedication",
        # Specify the Python versions you support here. In particular, ensure
        # that you indicate whether you support Python 2, Python 3 or both.
        "Programming Language :: Python :: 3",
        "Programming Language :: Python :: 3.6",
        "Programming Language :: Python :: 3.7",
        "Programming Language :: Python :: 3.8",
        "Programming Language :: Python :: 3.9",
    ],
    python_requires=">=3.6",
    # What does your project relate to?
    keywords="posture and exposure report",
    packages=find_packages(where="src"),
    package_dir={"": "src"},
    package_data={
        "pe_reports": ["data/shell/*.pptx", "data/*.ini"],
        "pe_mailer": ["data/*"],
    },
    py_modules=[splitext(basename(path))[0] for path in glob("src/*.py")],
    include_package_data=True,
    install_requires=[
        "boto3",
        "botocore",
        "chevron",
        "docopt",
        "glob2",
<<<<<<< HEAD
        "flask_wtf",
        "flask",
        "importlib_resources",
        "mongo-db-from-config@http://github.com/cisagov/mongo-db-from-config/tarball/develop",
        "openpyxl",
        "pandas",
        "psutil",
        "psycopg2-binary",
        "pyyaml",
        "pymongo",
        "pymupdf",
        "python-dateutil >= 2.7.3",
        "python-pptx",
        "requests == 2.26.0",
=======
        "importlib-resources",
>>>>>>> 975cf27a
        "matplotlib",
        "mongo-db-from-config@http://github.com/cisagov/mongo-db-from-config/tarball/develop",
        "openpyxl",
        "pandas",
        "psycopg2",
        "psycopg2-binary",
        "pymongo",
        "pymupdf",
        "pytest-cov",
        "python-pptx",
        "pyyaml",
        "schema",
        "setuptools >= 24.2.0",
        "sublist3r",
        "types-PyYAML",
<<<<<<< HEAD
        "urllib3 == 1.26.7",
        "wtforms",
=======
        "xhtml2pdf",
>>>>>>> 975cf27a
    ],
    extras_require={
        "test": [
            "coverage",
            # coveralls 1.11.0 added a service number for calls from
            # GitHub Actions. This caused a regression which resulted in a 422
            # response from the coveralls API with the message:
            # Unprocessable Entity for url: https://coveralls.io/api/v1/jobs
            # 1.11.1 fixed this issue, but to ensure expected behavior we'll pin
            # to never grab the regression version.
            "coveralls != 1.11.0",
            "pre-commit",
            "pytest-cov",
            "pytest",
        ]
    },
    # Conveniently allows one to run the CLI tool as `pe-reports` or 'pe-mailer'
    entry_points={
        "console_scripts": [
            "pe-reports = pe_reports.report_generator:main",
            "pe-mailer = pe_mailer.email_reports:main",
        ]
    },
)<|MERGE_RESOLUTION|>--- conflicted
+++ resolved
@@ -96,7 +96,6 @@
         "chevron",
         "docopt",
         "glob2",
-<<<<<<< HEAD
         "flask_wtf",
         "flask",
         "importlib_resources",
@@ -111,9 +110,6 @@
         "python-dateutil >= 2.7.3",
         "python-pptx",
         "requests == 2.26.0",
-=======
-        "importlib-resources",
->>>>>>> 975cf27a
         "matplotlib",
         "mongo-db-from-config@http://github.com/cisagov/mongo-db-from-config/tarball/develop",
         "openpyxl",
@@ -129,12 +125,9 @@
         "setuptools >= 24.2.0",
         "sublist3r",
         "types-PyYAML",
-<<<<<<< HEAD
         "urllib3 == 1.26.7",
         "wtforms",
-=======
         "xhtml2pdf",
->>>>>>> 975cf27a
     ],
     extras_require={
         "test": [
