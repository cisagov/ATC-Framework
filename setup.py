--- conflicted
+++ resolved
@@ -100,21 +100,6 @@
         "importlib-resources == 5.4.0",
         "matplotlib == 3.3.4",
         "mongo-db-from-config@http://github.com/cisagov/mongo-db-from-config/tarball/develop",
-<<<<<<< HEAD
-        "openpyxl",
-        "pandas",
-        "psycopg2",
-        "psycopg2-binary",
-        "pymongo",
-        "pymupdf",
-        "pytest-cov",
-        "python-pptx",
-        "pyyaml",
-        "schema",
-        "setuptools >= 24.2.0",
-        "shodan",
-        "types-PyYAML",
-=======
         "openpyxl == 3.0.9",
         "pandas == 1.1.5",
         "psycopg2 == 2.9.3",
@@ -129,7 +114,6 @@
         "setuptools == 58.1.0",
         "types-PyYAML == 6.0.4",
         "xhtml2pdf == 0.2.5",
->>>>>>> f1a12f5f
     ],
     extras_require={
         "test": [
