--- conflicted
+++ resolved
@@ -77,9 +77,7 @@
         "Programming Language :: Python :: 3.6",
         "Programming Language :: Python :: 3.7",
         "Programming Language :: Python :: 3.8",
-        # TODO: PyYAML is not compatable with 3.9
-        # Create Issue
-        # "Programming Language :: Python :: 3.9",
+        "Programming Language :: Python :: 3.9",
     ],
     python_requires=">=3.6",
     # What does your project relate to?
@@ -92,23 +90,15 @@
     install_requires=[
         "boto3",
         "botocore",
-<<<<<<< HEAD
-=======
         "chevron",
->>>>>>> 504fd87d
         "docopt",
         "glob2",
         "mongo-db-from-config @ http://github.com/cisagov/mongo-db-from-config/tarball/develop",
         "openpyxl",
         "pandas",
         "pyyaml",
-<<<<<<< HEAD
-        "types-PyYAML",
-=======
->>>>>>> 504fd87d
         "pymongo",
         "pymupdf",
-        "pystache",
         "python-pptx",
         "schema",
         "setuptools >= 24.2.0",
