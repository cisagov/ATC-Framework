--- conflicted
+++ resolved
@@ -97,10 +97,6 @@
         "docopt",
         "glob2",
         "mongo-db-from-config@http://github.com/cisagov/mongo-db-from-config/tarball/develop",
-<<<<<<< HEAD
-        "numpy",
-=======
->>>>>>> 5bfd78b9
         "openpyxl",
         "pandas",
         "pyyaml",
