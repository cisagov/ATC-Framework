"""
This is the setup module for the pe-reports project.

Based on:

- https://packaging.python.org/distributing/
- https://github.com/pypa/sampleproject/blob/master/setup.py
- https://blog.ionelmc.ro/2014/05/25/python-packaging/#the-structure
"""

# Standard Python Libraries
import codecs
from glob import glob
from os.path import abspath, basename, dirname, join, splitext

# Third-Party Libraries
from setuptools import find_packages, setup


def readme():
    """Read in and return the contents of the project's README.md file."""
    with open("README.md", encoding="utf-8") as f:
        return f.read()


# Below two methods were pulled from:
# https://packaging.python.org/guides/single-sourcing-package-version/
def read(rel_path):
    """Open a file for reading from a given relative path."""
    here = abspath(dirname(__file__))
    with codecs.open(join(here, rel_path), "r") as fp:
        return fp.read()


def get_version(version_file):
    """Extract a version number from the given file path."""
    for line in read(version_file).splitlines():
        if line.startswith("__version__"):
            delim = '"' if '"' in line else "'"
            return line.split(delim)[1]
    raise RuntimeError("Unable to find version string.")


setup(
    name="pe_reports",
    # Versions should comply with PEP440
    version=get_version("src/pe_reports/_version.py"),
    description="Posture and Exposure Reports library",
    long_description=readme(),
    long_description_content_type="text/markdown",
    # Landing page for CISA's cybersecurity mission
    url="https://www.cisa.gov/cybersecurity",
    # Additional URLs for this project per
    # https://packaging.python.org/guides/distributing-packages-using-setuptools/#project-urls
    project_urls={
<<<<<<< HEAD
        "Source": "https://github.com/cisagov/ATC-Framework",
        "Tracker": "https://github.com/cisagov/ATC-Framework/issues",
=======
        "Source": "https://github.com/cisagov/pe-reports",
        "Tracker": "https://github.com/cisagov/pe-reports/issues",
>>>>>>> 384b1783
    },
    # Author details
    author="Cybersecurity and Infrastructure Security Agency",
    author_email="github@cisa.dhs.gov",
    license="License :: CC0 1.0 Universal (CC0 1.0) Public Domain Dedication",
    # See https://pypi.python.org/pypi?%3Aaction=list_classifiers
    classifiers=[
        # How mature is this project? Common values are
        #   3 - Alpha
        #   4 - Beta
        #   5 - Production/Stable
        "Development Status :: 3 - Alpha",
        # Indicate who your project is intended for
        "Intended Audience :: Developers",
        # Pick your license as you wish (should match "license" above)
        "License :: CC0 1.0 Universal (CC0 1.0) Public Domain Dedication",
        # Specify the Python versions you support here. In particular, ensure
        # that you indicate whether you support Python 2, Python 3 or both.
        "Programming Language :: Python :: 3",
        "Programming Language :: Python :: 3 :: Only",
        "Programming Language :: Python :: 3.6",
        "Programming Language :: Python :: 3.7",
        "Programming Language :: Python :: 3.8",
        "Programming Language :: Python :: 3.9",
        "Programming Language :: Python :: 3.10",
        "Programming Language :: Python :: 3.11",
        "Programming Language :: Python :: 3.12",
        "Programming Language :: Python :: Implementation :: CPython",
    ],
    python_requires=">=3.6",
    # What does your project relate to?
    keywords="posture and exposure report",
    packages=find_packages(where="src"),
    package_dir={"": "src"},
    package_data={
        "pe_mailer": ["data/*"],
        "pe_reports": ["*.html", "*.css", "data/*", "assets/*", "*.ttf"],
        "pe_source": [
            "data/*",
            "data/shodan/*",
            "data/sixgill/*",
            "data/dnsmonitor/*",
            "data/pe_db/*",
        ],
        "pe_asm": ["data/*", "helpers/*", "port_scans/*"],
        "pe_scorecard": ["data/*", "helpers/*", "fonts/*", "scorecard_assets/*"],
        "pshtt": [],
    },
    py_modules=[splitext(basename(path))[0] for path in glob("src/*.py")],
    include_package_data=True,
    install_requires=[
        "boto3 == 1.21.10",
        "botocore == 1.24.10",
        "chevron == 0.14.0",
        "celery",
        "circlify",
        "click",
        "demoji",
        "docopt",
        "dnstwist",
        "dshield",
        "glob2 == 0.7",
        "elastic-apm",
        # "flask",
        # "Flask-Login",
        # "flask_migrate",
        # "flask_wtf",
        # "Flask-SQLAlchemy >= 3.0.3",
        "googletrans",
        # "idna",
        "importlib_resources == 5.4.0",
        "matplotlib == 3.3.4",
        "nested-lookup",
        "openpyxl",
        "pandas == 1.1.5",
        "pdfkit",
        "psutil",
        "psycopg2-binary",
        "psycopg2-binary",
        "publicsuffixlist[update]>=0.9.2 ",
        "pymongo == 4.0.1",
        "pymupdf",
        "pyopenssl>=17.5.0",
        "python-dateutil >= 2.7.3",
        "pytest-cov",
        "python-pptx == 0.6.21",
        "pytz",
        "pyyaml == 6.0",
        "redis",
        "reportlab",
        "requests",
        "schema == 0.7.5",
        "setuptools == 58.1.0",
        "scikit-learn",
        "shodan == 1.27.0",
        "sshtunnel",
        "sslyze>=5.0.0",
        # "spacy",
        "nltk",
        "beautifulsoup4",
        "sublist3r",
        "types-PyYAML == 6.0.4",
        "urllib3 == 1.26",
        "wtforms",
        "xhtml2pdf == 0.2.5",
        "werkzeug",
    ],
    extras_require={
        "test": [
            "coverage",
            # coveralls 1.11.0 added a service number for calls from
            # GitHub Actions. This caused a regression which resulted in a 422
            # response from the coveralls API with the message:
            # Unprocessable Entity for url: https://coveralls.io/api/v1/jobs
            # 1.11.1 fixed this issue, but to ensure expected behavior we'll pin
            # to never grab the regression version.
            "coveralls != 1.11.0",
            "pre-commit",
            "types-pyOpenSSL",
            "pytest-cov",
            "pytest",
        ]
    },
    # Conveniently allows one to run the CLI tool as `pe-reports` or 'pe-mailer'
    entry_points={
        "console_scripts": [
            "pe-mailer = pe_mailer.email_reports:main",
            "pe-reports = pe_reports.report_generator:main",
            "pe-source = pe_source.pe_scripts:main",
            "pe-asm-sync = pe_asm.asm_sync:main",
            "pe-scorecard = pe_scorecard.scorecard_generator:main",
        ]
    },
)<|MERGE_RESOLUTION|>--- conflicted
+++ resolved
@@ -53,13 +53,8 @@
     # Additional URLs for this project per
     # https://packaging.python.org/guides/distributing-packages-using-setuptools/#project-urls
     project_urls={
-<<<<<<< HEAD
         "Source": "https://github.com/cisagov/ATC-Framework",
         "Tracker": "https://github.com/cisagov/ATC-Framework/issues",
-=======
-        "Source": "https://github.com/cisagov/pe-reports",
-        "Tracker": "https://github.com/cisagov/pe-reports/issues",
->>>>>>> 384b1783
     },
     # Author details
     author="Cybersecurity and Infrastructure Security Agency",
