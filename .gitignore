--- conflicted
+++ resolved
@@ -6,10 +6,7 @@
 .DS_Store
 
 ## Project Specific ##
-<<<<<<< HEAD
 *.html
-=======
->>>>>>> d3d74394
 *.log
 output/
 src/pe_reports/*.html
