"""Query the PE PostgreSQL database."""

# Standard Python Libraries
import logging
import sys

# Third-Party Libraries
import pandas as pd
import psycopg2
from psycopg2 import OperationalError
from psycopg2.extensions import AsIs

from .config import config

logging.basicConfig(format="%(asctime)-15s %(levelname)s %(message)s", level="INFO")

CONN_PARAMS_DIC = config()


def show_psycopg2_exception(err):
    """Handle errors for PostgreSQL issues."""
    err_type, traceback = sys.exc_info()
    line_n = traceback.tb_lineno
    logging.error(f"\npsycopg2 ERROR: {err} on line number: {line_n}")
    logging.error(f"psycopg2 traceback: {traceback} -- type: {err_type}")
<<<<<<< HEAD
    logging.error(f"\nextensions.Diagnostics: {err}")
    logging.error(f"pgerror: {err}")
    logging.error(f"pgcode: {err}\n")
=======
>>>>>>> 8e487340


def connect():
    """Connect to PostgreSQL database."""
    conn = None
    try:
        logging.info("Connecting to the PostgreSQL......")
        conn = psycopg2.connect(**CONN_PARAMS_DIC)
        logging.info("Connection successful................\n")
    except OperationalError as err:
        show_psycopg2_exception(err)
        conn = None
    return conn


def close(conn):
    """Close connection to PostgreSQL."""
    conn.close()
    return


def get_orgs():
    """Query organizations table."""
    conn = connect()
    try:
        cur = conn.cursor()
        sql = """SELECT * FROM organizations"""
        cur.execute(sql)
        pe_orgs = cur.fetchall()
        cur.close()
        return pe_orgs
    except (Exception, psycopg2.DatabaseError) as error:
        logging.error(f"There was a problem with your database query {error}")
    finally:
        if conn is not None:
            close(conn)


def query_hibp_view(org_uid, start_date, end_date):
    """Query 'Have I Been Pwned?' table."""
    conn = connect()
    try:
        sql = """SELECT * FROM vw_breach_complete
        WHERE organizations_uid = %(org_uid)s
        AND modified_date BETWEEN %(start_date)s AND %(end_date)s"""
        df = pd.read_sql(
            sql,
            conn,
            params={"org_uid": org_uid, "start_date": start_date, "end_date": end_date},
        )
        return df
    except (Exception, psycopg2.DatabaseError) as error:
        logging.error(f"There was a problem with your database query {error}")
    finally:
        if conn is not None:
            close(conn)


def query_domMasq(org_uid, start_date, end_date):
    """Query domain masquerading table."""
    conn = connect()
    try:
        sql = """SELECT * FROM dnstwist_domain_masq
        WHERE organizations_uid = %(org_uid)s
        AND date_observed BETWEEN %(start_date)s AND %(end_date)s"""
        df = pd.read_sql(
            sql,
            conn,
            params={
                "org_uid": org_uid,
                "start_date": start_date,
                "end_date": end_date,
            },
        )
        return df
    except (Exception, psycopg2.DatabaseError) as error:
        logging.error(f"There was a problem with your database query {error}")
    finally:
        if conn is not None:
            close(conn)


# The 'table' parameter is used in query_shodan, query_darkweb and
# query_darkweb_cves functions to call specific tables that relate to the
# function name.  The result of this implementation reduces the code base,
# the code reduction leads to an increase in efficiency by reusing the
# function by passing only a parameter to get the required information from
# the database.


def query_shodan(org_uid, start_date, end_date, table):
    """Query Shodan table."""
    conn = connect()
    try:
        sql = """SELECT * FROM %(table)s
        WHERE organizations_uid = %(org_uid)s
        AND timestamp BETWEEN %(start_date)s AND %(end_date)s"""
        df = pd.read_sql(
            sql,
            conn,
            params={
                "table": AsIs(table),
                "org_uid": org_uid,
                "start_date": start_date,
                "end_date": end_date,
            },
        )
        return df
    except (Exception, psycopg2.DatabaseError) as error:
        logging.error(f"There was a problem with your database query {error}")
    finally:
        if conn is not None:
            close(conn)


def query_darkweb(org_uid, start_date, end_date, table):
    """Query Dark Web table."""
    conn = connect()
    try:
        sql = """SELECT * FROM %(table)s
        WHERE organizations_uid = %(org_uid)s
        AND date BETWEEN %(start_date)s AND %(end_date)s"""
        df = pd.read_sql(
            sql,
            conn,
            params={
                "table": AsIs(table),
                "org_uid": org_uid,
                "start_date": start_date,
                "end_date": end_date,
            },
        )
        return df
    except (Exception, psycopg2.DatabaseError) as error:
        logging.error(f"There was a problem with your database query {error}")
    finally:
        if conn is not None:
            close(conn)


def query_darkweb_cves(table):
    """Query Dark Web CVE table."""
    conn = connect()
    try:
        sql = """SELECT * FROM %(table)s"""
        df = pd.read_sql(
            sql,
            conn,
            params={"table": AsIs(table)},
        )
        return df
    except (Exception, psycopg2.DatabaseError) as error:
        logging.error(f"There was a problem with your database query {error}")
    finally:
        if conn is not None:
            close(conn)


def query_cyberSix_creds(org_uid, start_date, end_date):
    """Query cybersix_exposed_credentials table."""
    conn = connect()
    try:
        sql = """SELECT * FROM public.cybersix_exposed_credentials as creds
        WHERE organizations_uid = %(org_uid)s
        AND breach_date BETWEEN %(start)s AND %(end)s"""
        df = pd.read_sql(
            sql,
            conn,
            params={"org_uid": org_uid, "start": start_date, "end": end_date},
        )
        return df
    except (Exception, psycopg2.DatabaseError) as error:
        logging.error(f"There was a problem with your database query {error}")
    finally:
        if conn is not None:
            close(conn)<|MERGE_RESOLUTION|>--- conflicted
+++ resolved
@@ -23,12 +23,6 @@
     line_n = traceback.tb_lineno
     logging.error(f"\npsycopg2 ERROR: {err} on line number: {line_n}")
     logging.error(f"psycopg2 traceback: {traceback} -- type: {err_type}")
-<<<<<<< HEAD
-    logging.error(f"\nextensions.Diagnostics: {err}")
-    logging.error(f"pgerror: {err}")
-    logging.error(f"pgcode: {err}\n")
-=======
->>>>>>> 8e487340
 
 
 def connect():
