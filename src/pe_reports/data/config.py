--- conflicted
+++ resolved
@@ -2,12 +2,6 @@
 
 # Standard Python Libraries
 from configparser import ConfigParser
-<<<<<<< HEAD
-
-# Third-Party Libraries
-from importlib_resources import files
-=======
->>>>>>> ef38d09d
 
 # Third-Party Libraries
 from importlib_resources import files
