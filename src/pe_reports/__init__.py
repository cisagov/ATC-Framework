--- conflicted
+++ resolved
@@ -26,18 +26,10 @@
 from ._version import __version__  # noqa: F401
 
 params = config()
-<<<<<<< HEAD
-"""Test to see if port is empty."""
-if params["host"] == "":
-    logging.info("Empty port. Setting to 5443")
-    params["host"] = 5443
-=======
 # Initialize port if empty.
 if params["port"] == "":
     logging.info("Empty port. Setting to 5443")
     params["port"] = 5443
->>>>>>> dd5a870f
-
 login_manager = LoginManager()
 # Flask implementation
 app = Flask(__name__)
