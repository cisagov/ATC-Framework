--- conflicted
+++ resolved
@@ -65,13 +65,9 @@
     return html
 
 
-<<<<<<< HEAD
 def credential(
     chevron_dict, trending_start_date, start_date, end_date, org_uid, source_html
 ):
-=======
-def credential(chevron_dict, trending_start_date, start_date, end_date, org_uid):
->>>>>>> 78ccbfd0
     """Build exposed credential page."""
     Credential = Credentials(trending_start_date, start_date, end_date, org_uid)
     # Build exposed credential stacked bar chart
@@ -258,9 +254,6 @@
     # Format start_date and end_date for the bi-monthly reporting period.
     # If the given end_date is the 15th, then the start_date is the 1st.
     # Otherwise, the start_date will be the 16th of the respective month.
-<<<<<<< HEAD
-    end_date = datetime.strptime(datestring, "%Y-%m-%d").date()
-=======
 
     # Load source HTML
     try:
@@ -274,22 +267,13 @@
         logging.error("Template cannot be found. It must be named: '%s'", template)
         return 1
 
->>>>>>> 78ccbfd0
     end_date = datetime.datetime.strptime(datestring, "%Y-%m-%d").date()
     if end_date.day == 15:
         start_date = datetime.datetime(end_date.year, end_date.month, 1)
     else:
         start_date = datetime.datetime(end_date.year, end_date.month, 16)
-<<<<<<< HEAD
     days = datetime.timedelta(27)
     trending_start_date = end_date - days
-=======
-    # create the trending start date which is 4 weeks from the last day of the report period
-    # 27 days plus the last day is 4 weeks
-    days = datetime.timedelta(27)
-    trending_start_date = end_date - days
-
->>>>>>> 78ccbfd0
     start = start_date.strftime("%m/%d/%Y")
     end = end_date.strftime("%m/%d/%Y")
     chevron_dict = {
@@ -298,13 +282,8 @@
         "endDate": end,
     }
 
-<<<<<<< HEAD
     chevron_dict, creds_sum, source_html = credential(
         chevron_dict, trending_start_date, start_date, end_date, org_uid, source_html
-=======
-    chevron_dict, creds_sum = credential(
-        chevron_dict, trending_start_date, start_date, end_date, org_uid
->>>>>>> 78ccbfd0
     )
 
     chevron_dict, masq_df = masquerading(chevron_dict, start_date, end_date, org_uid)
